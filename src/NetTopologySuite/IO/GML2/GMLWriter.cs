--- conflicted
+++ resolved
@@ -248,16 +248,12 @@
         /// <param name="writer"></param>
         protected void Write(MultiLineString multiLineString, XmlWriter writer)
         {
-<<<<<<< HEAD
             writer.WriteStartElement(GMLElements.gmlPrefix, _gmlVersion == GMLVersion.Two ? "MultiLineString" : "MultiCurve", GMLElements.gmlNS);
-=======
-            writer.WriteStartElement(GMLElements.gmlPrefix, "MultiLineString", GMLElements.gmlNS);
             if (_gmlVersion == GMLVersion.Two)
             {
                 // Required in version 2
                 writer.WriteAttributeString("srsName", GetEpsgCode(multiLineString.Factory.SRID));
             }
->>>>>>> 978d6dec
             for (int i = 0; i < multiLineString.NumGeometries; i++)
             {
                 writer.WriteStartElement(_gmlVersion == GMLVersion.Two ? "lineStringMember" : "curveMember", GMLElements.gmlNS);
@@ -274,16 +270,12 @@
         /// <param name="writer"></param>
         protected void Write(MultiPolygon multiPolygon, XmlWriter writer)
         {
-<<<<<<< HEAD
             writer.WriteStartElement(GMLElements.gmlPrefix, _gmlVersion == GMLVersion.Two ? "MultiPolygon" : "MultiSurface", GMLElements.gmlNS);
-=======
-            writer.WriteStartElement(GMLElements.gmlPrefix, "MultiPolygon", GMLElements.gmlNS);
             if (_gmlVersion == GMLVersion.Two)
             {
                 // Required in version 2
                 writer.WriteAttributeString("srsName", GetEpsgCode(multiPolygon.Factory.SRID));
             }
->>>>>>> 978d6dec
             for (int i = 0; i < multiPolygon.NumGeometries; i++)
             {
                 writer.WriteStartElement(_gmlVersion == GMLVersion.Two ? "polygonMember" : "surfaceMember", GMLElements.gmlNS);
