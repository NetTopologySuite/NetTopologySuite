using System.Diagnostics;
using GeoAPI.Coordinates;
using GeoAPI.Geometries;
<<<<<<< HEAD
using NetTopologySuite.Samples.SimpleTests;
using NetTopologySuite.Coordinates;
using NUnit.Framework;

namespace NetTopologySuite.Samples.Tests.Various
=======
using GisSharpBlog.NetTopologySuite.SimpleTests;
using NetTopologySuite.Coordinates;
using NUnit.Framework;

namespace GisSharpBlog.NetTopologySuite.Tests.Various
>>>>>>> e2e53f6b
{
    [TestFixture]
    public class ReverseTest : BaseSamples
    {
        [Test]
        public void LineStringReverseTest()
        {
            var coordFactory = GeoFactory.CoordinateFactory;

            ILineString lineString = GeoFactory.CreateLineString(new ICoordinate[]
                                                                     {
                                                                         coordFactory.Create(10, 10),
                                                                         coordFactory.Create(20, 20),
                                                                         coordFactory.Create(20, 30),
                                                                     });

            ILineString reverse = lineString.Reverse();

            Debug.WriteLine(lineString.ToString());
            Debug.WriteLine(reverse.ToString());

            Assert.IsTrue(lineString.Equals(reverse));
            Assert.IsFalse(lineString.EqualsExact(reverse));
            Assert.IsFalse(lineString == reverse);

            Assert.AreEqual(lineString.Coordinates[0], reverse.Coordinates[2]);
            Assert.AreEqual(lineString.Coordinates[1], reverse.Coordinates[1]);
            Assert.AreEqual(lineString.Coordinates[2], reverse.Coordinates[0]);
        }

        [Test]
        public void MultiLineStringReverseTest()
        {
            ILineString lineString1 = GeoFactory.CreateLineString(new ICoordinate[]
                                                                      {
                                                                          CoordFactory.Create(10, 10),
                                                                          CoordFactory.Create(20, 20),
                                                                          CoordFactory.Create(20, 30),
                                                                      });

            ILineString lineString2 = GeoFactory.CreateLineString(new ICoordinate[]
                                                                      {
                                                                          CoordFactory.Create(12, 12),
                                                                          CoordFactory.Create(24, 24),
                                                                          CoordFactory.Create(36, 36),
                                                                      });

            IMultiLineString multiLineString = GeoFactory.CreateMultiLineString(
                new[]
                    {
                        lineString1, lineString2,
                    });

            IMultiLineString reverse = multiLineString.Reverse();

            Debug.WriteLine(multiLineString.ToString());
            Debug.WriteLine(reverse.ToString());

            Assert.IsTrue(multiLineString.Equals(reverse));
            Assert.IsFalse(multiLineString.EqualsExact(reverse));
            Assert.IsFalse(multiLineString == reverse);

            // Shouldn't the coordinates be reversed?
            Assert.IsTrue(multiLineString.Coordinates[0].Equals(reverse.Coordinates[5]));
            Assert.AreEqual(multiLineString.Coordinates[1], reverse.Coordinates[4]);
            Assert.AreEqual(multiLineString.Coordinates[2], reverse.Coordinates[3]);

            Assert.AreEqual(multiLineString.Coordinates[3], reverse.Coordinates[2]);
            Assert.AreEqual(multiLineString.Coordinates[4], reverse.Coordinates[1]);
            Assert.AreEqual(multiLineString.Coordinates[5], reverse.Coordinates[0]);
        }
    }
}<|MERGE_RESOLUTION|>--- conflicted
+++ resolved
@@ -1,89 +1,81 @@
-using System.Diagnostics;
-using GeoAPI.Coordinates;
-using GeoAPI.Geometries;
-<<<<<<< HEAD
-using NetTopologySuite.Samples.SimpleTests;
-using NetTopologySuite.Coordinates;
-using NUnit.Framework;
-
-namespace NetTopologySuite.Samples.Tests.Various
-=======
-using GisSharpBlog.NetTopologySuite.SimpleTests;
-using NetTopologySuite.Coordinates;
-using NUnit.Framework;
-
-namespace GisSharpBlog.NetTopologySuite.Tests.Various
->>>>>>> e2e53f6b
-{
-    [TestFixture]
-    public class ReverseTest : BaseSamples
-    {
-        [Test]
-        public void LineStringReverseTest()
-        {
-            var coordFactory = GeoFactory.CoordinateFactory;
-
-            ILineString lineString = GeoFactory.CreateLineString(new ICoordinate[]
-                                                                     {
-                                                                         coordFactory.Create(10, 10),
-                                                                         coordFactory.Create(20, 20),
-                                                                         coordFactory.Create(20, 30),
-                                                                     });
-
-            ILineString reverse = lineString.Reverse();
-
-            Debug.WriteLine(lineString.ToString());
-            Debug.WriteLine(reverse.ToString());
-
-            Assert.IsTrue(lineString.Equals(reverse));
-            Assert.IsFalse(lineString.EqualsExact(reverse));
-            Assert.IsFalse(lineString == reverse);
-
-            Assert.AreEqual(lineString.Coordinates[0], reverse.Coordinates[2]);
-            Assert.AreEqual(lineString.Coordinates[1], reverse.Coordinates[1]);
-            Assert.AreEqual(lineString.Coordinates[2], reverse.Coordinates[0]);
-        }
-
-        [Test]
-        public void MultiLineStringReverseTest()
-        {
-            ILineString lineString1 = GeoFactory.CreateLineString(new ICoordinate[]
-                                                                      {
-                                                                          CoordFactory.Create(10, 10),
-                                                                          CoordFactory.Create(20, 20),
-                                                                          CoordFactory.Create(20, 30),
-                                                                      });
-
-            ILineString lineString2 = GeoFactory.CreateLineString(new ICoordinate[]
-                                                                      {
-                                                                          CoordFactory.Create(12, 12),
-                                                                          CoordFactory.Create(24, 24),
-                                                                          CoordFactory.Create(36, 36),
-                                                                      });
-
-            IMultiLineString multiLineString = GeoFactory.CreateMultiLineString(
-                new[]
-                    {
-                        lineString1, lineString2,
-                    });
-
-            IMultiLineString reverse = multiLineString.Reverse();
-
-            Debug.WriteLine(multiLineString.ToString());
-            Debug.WriteLine(reverse.ToString());
-
-            Assert.IsTrue(multiLineString.Equals(reverse));
-            Assert.IsFalse(multiLineString.EqualsExact(reverse));
-            Assert.IsFalse(multiLineString == reverse);
-
-            // Shouldn't the coordinates be reversed?
-            Assert.IsTrue(multiLineString.Coordinates[0].Equals(reverse.Coordinates[5]));
-            Assert.AreEqual(multiLineString.Coordinates[1], reverse.Coordinates[4]);
-            Assert.AreEqual(multiLineString.Coordinates[2], reverse.Coordinates[3]);
-
-            Assert.AreEqual(multiLineString.Coordinates[3], reverse.Coordinates[2]);
-            Assert.AreEqual(multiLineString.Coordinates[4], reverse.Coordinates[1]);
-            Assert.AreEqual(multiLineString.Coordinates[5], reverse.Coordinates[0]);
-        }
-    }
+using System.Diagnostics;
+using GeoAPI.Coordinates;
+using GeoAPI.Geometries;
+using NetTopologySuite.Samples.SimpleTests;
+using NetTopologySuite.Coordinates;
+using NUnit.Framework;
+
+namespace NetTopologySuite.Samples.Tests.Various
+{
+    [TestFixture]
+    public class ReverseTest : BaseSamples
+    {
+        [Test]
+        public void LineStringReverseTest()
+        {
+            var coordFactory = GeoFactory.CoordinateFactory;
+
+            ILineString lineString = GeoFactory.CreateLineString(new ICoordinate[]
+                                                                     {
+                                                                         coordFactory.Create(10, 10),
+                                                                         coordFactory.Create(20, 20),
+                                                                         coordFactory.Create(20, 30),
+                                                                     });
+
+            ILineString reverse = lineString.Reverse();
+
+            Debug.WriteLine(lineString.ToString());
+            Debug.WriteLine(reverse.ToString());
+
+            Assert.IsTrue(lineString.Equals(reverse));
+            Assert.IsFalse(lineString.EqualsExact(reverse));
+            Assert.IsFalse(lineString == reverse);
+
+            Assert.AreEqual(lineString.Coordinates[0], reverse.Coordinates[2]);
+            Assert.AreEqual(lineString.Coordinates[1], reverse.Coordinates[1]);
+            Assert.AreEqual(lineString.Coordinates[2], reverse.Coordinates[0]);
+        }
+
+        [Test]
+        public void MultiLineStringReverseTest()
+        {
+            ILineString lineString1 = GeoFactory.CreateLineString(new ICoordinate[]
+                                                                      {
+                                                                          CoordFactory.Create(10, 10),
+                                                                          CoordFactory.Create(20, 20),
+                                                                          CoordFactory.Create(20, 30),
+                                                                      });
+
+            ILineString lineString2 = GeoFactory.CreateLineString(new ICoordinate[]
+                                                                      {
+                                                                          CoordFactory.Create(12, 12),
+                                                                          CoordFactory.Create(24, 24),
+                                                                          CoordFactory.Create(36, 36),
+                                                                      });
+
+            IMultiLineString multiLineString = GeoFactory.CreateMultiLineString(
+                new[]
+                    {
+                        lineString1, lineString2,
+                    });
+
+            IMultiLineString reverse = multiLineString.Reverse();
+
+            Debug.WriteLine(multiLineString.ToString());
+            Debug.WriteLine(reverse.ToString());
+
+            Assert.IsTrue(multiLineString.Equals(reverse));
+            Assert.IsFalse(multiLineString.EqualsExact(reverse));
+            Assert.IsFalse(multiLineString == reverse);
+
+            // Shouldn't the coordinates be reversed?
+            Assert.IsTrue(multiLineString.Coordinates[0].Equals(reverse.Coordinates[5]));
+            Assert.AreEqual(multiLineString.Coordinates[1], reverse.Coordinates[4]);
+            Assert.AreEqual(multiLineString.Coordinates[2], reverse.Coordinates[3]);
+
+            Assert.AreEqual(multiLineString.Coordinates[3], reverse.Coordinates[2]);
+            Assert.AreEqual(multiLineString.Coordinates[4], reverse.Coordinates[1]);
+            Assert.AreEqual(multiLineString.Coordinates[5], reverse.Coordinates[0]);
+        }
+    }
 }