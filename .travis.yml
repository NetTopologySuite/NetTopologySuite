--- conflicted
+++ resolved
@@ -13,13 +13,10 @@
   # the issue.  hopefully we can figure this out eventually, but I don't want
   # it to discourage contributors in the meantime (airbreather 2019-09-12).
   - dotnet build -c Release -v minimal -p:WarningLevel=3
-<<<<<<< HEAD
-  - travis_wait dotnet test  -c Release --no-build --filter '(TestCategory!=LongRunning)&(TestCategory!=Stress)&(TestCategory!=FailureCase)'
-=======
   - dotnet test  -c Release --no-build --filter '(TestCategory!=LongRunning)&(TestCategory!=Stress)&(TestCategory!=FailureCase)'&
   - wait $!
->>>>>>> 01373b97
   - dotnet pack  -c Release --no-build -p:NoWarn=NU5105
+
 
 deploy:
 
